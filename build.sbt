import sbt._
import java.io._
import java.util.concurrent.atomic.AtomicReference
import net.virtualvoid.sbt.graph.Plugin.graphSettings
<<<<<<< HEAD
=======
import scoverage.ScoverageSbtPlugin.instrumentSettings
import org.scoverage.coveralls.CoverallsPlugin.coverallsSettings

// NOTE: the following skips the slower tests
// test-only * -- -l SlowTest
>>>>>>> acadade8

organization := "org.ensime"

name := "ensime"

// we also create a 2.9.3 build in travis
scalaVersion := "2.9.2"

version := "0.9.10-SNAPSHOT"

<<<<<<< HEAD
// needed for akka 2.0.x
resolvers += "Typesafe Repository" at "http://repo.typesafe.com/typesafe/releases/"

libraryDependencies <<= scalaVersion { scalaVersion => Seq(
  "org.apache.lucene"          %  "lucene-core"          % "3.5.0",
  "org.sonatype.tycho"         %  "org.eclipse.jdt.core" % "3.6.2.v_A76_R36x",
  "org.ow2.asm"                %  "asm-commons"          % "5.0.3",
  "org.ow2.asm"                %  "asm-util"             % "5.0.3",
  "com.googlecode.json-simple" %  "json-simple"          % "1.1.1" intransitive(),
  "org.scalatest"              %% "scalatest"            % "1.9.2" % "test",
  "org.scalariform"            %% "scalariform"          % "0.1.4",
  "org.scala-lang"             %  "scala-compiler"       % scalaVersion,
  "com.typesafe.akka"          %  "akka-actor" 	         % "2.0.5",
  "com.typesafe.akka"          %  "akka-slf4j"           % "2.0.5",
  "com.typesafe.akka"          %  "akka-testkit"         % "2.0.5" % "test",
  "ch.qos.logback"             %  "logback-classic"      % "1.0.13",
=======
resolvers += Resolver.sonatypeRepo("snapshots")

libraryDependencies ++= Seq(
  "com.github.stacycurl"       %% "pimpathon-core"       % "1.0.0",
  "org.parboiled"              %% "parboiled-scala"      % "1.1.6",
  "com.h2database"             %  "h2"                   % "1.4.181",
  "com.typesafe.slick"         %% "slick"                % "2.1.0",
  "com.jolbox"                 %  "bonecp"               % "0.8.0.RELEASE",
  "org.apache.commons"         %  "commons-vfs2"         % "2.0" intransitive(),
  // lucene 4.8+ needs Java 7: http://www.gossamer-threads.com/lists/lucene/general/225300
  "org.apache.lucene"          %  "lucene-core"          % "4.7.2",
  "org.apache.lucene"          %  "lucene-analyzers-common" % "4.7.2",
  "org.sonatype.tycho"         %  "org.eclipse.jdt.core" % "3.6.2.v_A76_R36x",
  "org.ow2.asm"                %  "asm-commons"          % "5.0.3",
  "org.ow2.asm"                %  "asm-util"             % "5.0.3",
  "com.danieltrinh"            %% "scalariform"          % "0.1.5",
  "org.scala-lang"             %  "scala-compiler"       % scalaVersion.value,
  "org.scala-lang"             %  "scala-reflect"        % scalaVersion.value,
  "org.scala-lang"             %  "scalap"               % scalaVersion.value,
  "com.typesafe.akka"          %% "akka-actor"           % "2.3.6",
  "com.typesafe.akka"          %% "akka-slf4j"           % "2.3.6",
  "com.typesafe.akka"          %% "akka-testkit"         % "2.3.6" % "test",
  "commons-io"                 %  "commons-io"           % "2.4"   % "test",
  "org.scalatest"              %% "scalatest"            % "2.2.2" % "test",
  "org.scalamock"              %% "scalamock-scalatest-support" % "3.1.RC1" % "test",
  "ch.qos.logback"             %  "logback-classic"      % "1.1.2",
>>>>>>> acadade8
  "org.slf4j"                  %  "jul-to-slf4j"         % "1.7.7",
  "org.slf4j"                  %  "jcl-over-slf4j"       % "1.7.7",
  "org.scala-refactoring"      %% "org.scala-refactoring.library" % "0.6.2"
)

// epic hack to get the tools.jar JDK dependency
val JavaTools = List[Option[String]] (
  // manual
  sys.env.get("JDK_HOME"),
  sys.env.get("JAVA_HOME"),
  // osx
  try Some("/usr/libexec/java_home".!!.trim)
  catch {
    case _: Throwable => None
  },
  // fallback
  sys.props.get("java.home").map(new File(_).getParent),
  sys.props.get("java.home")
).flatten.map { n =>
  new File(n + "/lib/tools.jar")
}.find(_.exists).getOrElse (
  throw new FileNotFoundException (
    """Could not automatically find the JDK/lib/tools.jar.
      |You must explicitly set JDK_HOME or JAVA_HOME.""".stripMargin
  )
)

internalDependencyClasspath in Compile += { Attributed.blank(JavaTools) }

<<<<<<< HEAD
compileOrder := CompileOrder.JavaThenScala

=======
>>>>>>> acadade8
scalacOptions in Compile ++= Seq(
  "-encoding", "UTF-8", "-unchecked", "-deprecation", "-Xfatal-warnings"
)

javacOptions in (Compile, compile) ++= Seq (
  "-source", "1.6", "-target", "1.6", "-Xlint:all", "-Werror",
  "-Xlint:-options", "-Xlint:-path", "-Xlint:-processing"
)

javacOptions in doc ++= Seq("-source", "1.6")

maxErrors := 1

fork := true

//tests should be isolated, but let's keep an eye on stability
//parallelExecution in Test := false

// passes locations of example jars to the tests
def jars(cp: Classpath): String = {
  for {
    att <- cp
    file = att.data
    if file.isFile & file.getName.endsWith(".jar")
  } yield file.getAbsolutePath
}.mkString(",")

// passes the location of ENSIME's class dirs to the tests
def classDirs(cp: Classpath): String = {
  for {
    att <- cp
    file = att.data
    if file.isDirectory
  } yield file.getAbsolutePath
}.mkString(",")

javaOptions ++= Seq("-XX:MaxPermSize=128m", "-Xmx1g", "-XX:+UseConcMarkSweepGC")

javaOptions in Test ++= infoForTests.value

javaOptions in Test += "-Dakka.actor.debug.receive=on"

lazy val infoForTests = TaskKey[Seq[String]]("infoForTests", "for use in tests")

// TODO: cache the results
// http://stackoverflow.com/questions/25410484
infoForTests := Seq(
  "-Densime.compile.jars=" + jars((fullClasspath in Compile).value),
  "-Densime.test.jars=" + jars((fullClasspath in Test).value),
  "-Densime.compile.classDirs=" + classDirs((fullClasspath in Compile).value),
  "-Densime.test.classDirs=" + classDirs((fullClasspath in Test).value),
  "-Dscala.version=" + scalaVersion.value,
  // sorry! this puts a source/javadoc dependency on running our tests
  "-Densime.jars.sources=" + (updateClassifiers in Test).value.select(
    artifact = artifactFilter(classifier = "sources")
  ).mkString(",")
)

// full stacktraces in scalatest
testOptions in Test += Tests.Argument("-oF")

graphSettings

scalariformSettings

<<<<<<< HEAD
=======
instrumentSettings

// let's bump this every time we get more tests
ScoverageKeys.minimumCoverage := 57

// might be buggy
ScoverageKeys.highlighting := true

ScoverageKeys.failOnMinimumCoverage := true

coverallsSettings

>>>>>>> acadade8
licenses := Seq("BSD 3 Clause" -> url("http://opensource.org/licenses/BSD-3-Clause"))

homepage := Some(url("http://github.com/ensime/ensime-server"))

publishTo <<= version { v: String =>
  val nexus = "https://oss.sonatype.org/"
  if (v.contains("SNAP")) Some("snapshots" at nexus + "content/repositories/snapshots")
  else                    Some("releases"  at nexus + "service/local/staging/deploy/maven2")
}

credentials += Credentials(
  "Sonatype Nexus Repository Manager", "oss.sonatype.org",
  sys.env.get("SONATYPE_USERNAME").getOrElse(""),
  sys.env.get("SONATYPE_PASSWORD").getOrElse("")
)<|MERGE_RESOLUTION|>--- conflicted
+++ resolved
@@ -2,14 +2,11 @@
 import java.io._
 import java.util.concurrent.atomic.AtomicReference
 import net.virtualvoid.sbt.graph.Plugin.graphSettings
-<<<<<<< HEAD
-=======
 import scoverage.ScoverageSbtPlugin.instrumentSettings
 import org.scoverage.coveralls.CoverallsPlugin.coverallsSettings
 
 // NOTE: the following skips the slower tests
 // test-only * -- -l SlowTest
->>>>>>> acadade8
 
 organization := "org.ensime"
 
@@ -20,24 +17,6 @@
 
 version := "0.9.10-SNAPSHOT"
 
-<<<<<<< HEAD
-// needed for akka 2.0.x
-resolvers += "Typesafe Repository" at "http://repo.typesafe.com/typesafe/releases/"
-
-libraryDependencies <<= scalaVersion { scalaVersion => Seq(
-  "org.apache.lucene"          %  "lucene-core"          % "3.5.0",
-  "org.sonatype.tycho"         %  "org.eclipse.jdt.core" % "3.6.2.v_A76_R36x",
-  "org.ow2.asm"                %  "asm-commons"          % "5.0.3",
-  "org.ow2.asm"                %  "asm-util"             % "5.0.3",
-  "com.googlecode.json-simple" %  "json-simple"          % "1.1.1" intransitive(),
-  "org.scalatest"              %% "scalatest"            % "1.9.2" % "test",
-  "org.scalariform"            %% "scalariform"          % "0.1.4",
-  "org.scala-lang"             %  "scala-compiler"       % scalaVersion,
-  "com.typesafe.akka"          %  "akka-actor" 	         % "2.0.5",
-  "com.typesafe.akka"          %  "akka-slf4j"           % "2.0.5",
-  "com.typesafe.akka"          %  "akka-testkit"         % "2.0.5" % "test",
-  "ch.qos.logback"             %  "logback-classic"      % "1.0.13",
-=======
 resolvers += Resolver.sonatypeRepo("snapshots")
 
 libraryDependencies ++= Seq(
@@ -64,7 +43,6 @@
   "org.scalatest"              %% "scalatest"            % "2.2.2" % "test",
   "org.scalamock"              %% "scalamock-scalatest-support" % "3.1.RC1" % "test",
   "ch.qos.logback"             %  "logback-classic"      % "1.1.2",
->>>>>>> acadade8
   "org.slf4j"                  %  "jul-to-slf4j"         % "1.7.7",
   "org.slf4j"                  %  "jcl-over-slf4j"       % "1.7.7",
   "org.scala-refactoring"      %% "org.scala-refactoring.library" % "0.6.2"
@@ -94,11 +72,6 @@
 
 internalDependencyClasspath in Compile += { Attributed.blank(JavaTools) }
 
-<<<<<<< HEAD
-compileOrder := CompileOrder.JavaThenScala
-
-=======
->>>>>>> acadade8
 scalacOptions in Compile ++= Seq(
   "-encoding", "UTF-8", "-unchecked", "-deprecation", "-Xfatal-warnings"
 )
@@ -164,8 +137,6 @@
 
 scalariformSettings
 
-<<<<<<< HEAD
-=======
 instrumentSettings
 
 // let's bump this every time we get more tests
@@ -178,7 +149,6 @@
 
 coverallsSettings
 
->>>>>>> acadade8
 licenses := Seq("BSD 3 Clause" -> url("http://opensource.org/licenses/BSD-3-Clause"))
 
 homepage := Some(url("http://github.com/ensime/ensime-server"))
