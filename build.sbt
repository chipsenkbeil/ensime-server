--- conflicted
+++ resolved
@@ -2,12 +2,6 @@
 import java.io._
 import java.util.concurrent.atomic.AtomicReference
 import net.virtualvoid.sbt.graph.Plugin.graphSettings
-<<<<<<< HEAD
-=======
-import ScoverageSbtPlugin.ScoverageKeys
-import org.scoverage.coveralls.CoverallsPlugin.coverallsSettings
-import scala.util.Try
->>>>>>> 99a414a5
 
 // NOTE: the following skips the slower tests
 // test-only * -- -l SlowTest
@@ -28,22 +22,11 @@
 resolvers += Resolver.sonatypeRepo("snapshots")
 
 libraryDependencies ++= Seq(
-<<<<<<< HEAD
-  "com.github.stacycurl"       %% "pimpathon-core"       % "1.0.0",
-  // https://github.com/sirthias/parboiled/issues/79
+  "com.github.stacycurl"       %% "pimpathon-core"       % "1.2.0",
   "org.parboiled"              %% "parboiled-scala"      % {if (scalaVersion.value == "2.9.2") "1.1.4" else "1.1.6"},
-  "com.h2database"             %  "h2"                   % "1.4.181",
-  // https://github.com/slick/slick/issues/991
-  //"org.scalaquery"             %% "scalaquery"           % "0.9.5",
-  "org.scalaquery"             %  "scalaquery_2.9.0"     % "0.9.4",
-=======
-  "com.chuusai"                % ("shapeless_" + scalaVersion.value) % "2.0.0",
-  "com.github.stacycurl"       %% "pimpathon-core"       % "1.2.0",
-  "org.parboiled"              %% "parboiled-scala"      % "1.1.6",
   // h2 1.4.183 is bad https://github.com/ensime/ensime-server/issues/717
   "com.h2database"             %  "h2"                   % "1.4.182",
-  "com.typesafe.slick"         %% "slick"                % "2.1.0",
->>>>>>> 99a414a5
+  "org.scalaquery"             %% "scalaquery"           % "0.10.0-M1",
   "com.jolbox"                 %  "bonecp"               % "0.8.0.RELEASE",
   "org.apache.commons"         %  "commons-vfs2"         % "2.0" intransitive(),
   // lucene 4.8+ needs Java 7: http://www.gossamer-threads.com/lists/lucene/general/225300
@@ -54,22 +37,12 @@
   "com.danieltrinh"            %% "scalariform"          % "0.1.5",
   "org.scala-lang"             %  "scala-compiler"       % scalaVersion.value,
   "org.scala-lang"             %  "scalap"               % scalaVersion.value,
-<<<<<<< HEAD
   "com.typesafe.akka"          %  "akka-actor"           % "2.0.5",
   "com.typesafe.akka"          %  "akka-slf4j"           % "2.0.5",
   "com.typesafe.akka"          %  "akka-testkit"         % "2.0.5" % "test",
   "commons-io"                 %  "commons-io"           % "2.4"   % "test",
   "org.scalatest"              %% "scalatest"            % "1.9.2" % "test",
-//  "org.scalamock"              %% "scalamock-scalatest-support" % "2.4" % "test",
-=======
-  "com.typesafe.akka"          %% "akka-actor"           % "2.3.8",
-  "com.typesafe.akka"          %% "akka-slf4j"           % "2.3.8",
-  "com.typesafe.akka"          %% "akka-testkit"         % "2.3.8" % "test",
-  "commons-io"                 %  "commons-io"           % "2.4"   % "test",
-  "org.scalatest"              %% "scalatest"            % "2.2.3" % "test",
-  "org.scalamock"              %% "scalamock-scalatest-support" % "3.2.1" % "test",
-  "org.scalacheck"             %% "scalacheck"           % "1.12.1" % "test",
->>>>>>> 99a414a5
+  "org.scalacheck"             %% "scalacheck"           % "1.10.1" % "test",
   "ch.qos.logback"             %  "logback-classic"      % "1.1.2",
   "org.slf4j"                  %  "jul-to-slf4j"         % "1.7.9",
   "org.slf4j"                  %  "jcl-over-slf4j"       % "1.7.9",
@@ -82,7 +55,7 @@
   sys.env.get("JDK_HOME"),
   sys.env.get("JAVA_HOME"),
   // osx
-  Try("/usr/libexec/java_home".!!.trim).toOption,
+  try{Some("/usr/libexec/java_home".!!.trim)} catch {case t: Throwable => None},
   // fallback
   sys.props.get("java.home").map(new File(_).getParent),
   sys.props.get("java.home")
@@ -172,16 +145,6 @@
 
 scalariformSettings
 
-<<<<<<< HEAD
-=======
-// let's bump this every time we get more tests
-ScoverageKeys.coverageMinimum :=73
-
-ScoverageKeys.coverageFailOnMinimum := true
-
-coverallsSettings
-
->>>>>>> 99a414a5
 licenses := Seq("BSD 3 Clause" -> url("http://opensource.org/licenses/BSD-3-Clause"))
 
 homepage := Some(url("http://github.com/ensime/ensime-server"))
