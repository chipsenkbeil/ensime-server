--- conflicted
+++ resolved
@@ -28,49 +28,29 @@
   describe("org.ensime.model.SourcePosition") {
     it("should resolve FqnSymbols for local files with no line number") {
       lookup(r.getName.getURI) match {
-<<<<<<< HEAD
-        case Some(SourcePosition(name, 0, _)) if name.getPath == f.getPath =>
+        case Some(LineSourcePosition(name, 0)) if name.getPath == f.getPath =>
         case o => fail("not resolved " + o)
-=======
-        case Some(LineSourcePosition(name, 0)) if name.getPath == f.getPath =>
-        case o => fail(s"not resolved $o")
->>>>>>> ebcbaaff
       }
     }
 
     it("should resolve FqnSymbols for local with a line number") {
       lookup(r.getName.getURI, Some(100)) match {
-<<<<<<< HEAD
-        case Some(SourcePosition(name, 100, _)) if name.getPath == f.getPath =>
+        case Some(LineSourcePosition(name, 100)) if name.getPath == f.getPath =>
         case o => fail("not resolved " + o)
-=======
-        case Some(LineSourcePosition(name, 100)) if name.getPath == f.getPath =>
-        case o => fail(s"not resolved $o")
->>>>>>> ebcbaaff
       }
     }
 
     it("should resolve FqnSymbols for archive entries with no line number") {
       lookup(jarentry) match {
-<<<<<<< HEAD
-        case Some(SourcePosition(name, 0, _)) if name.isFile =>
+        case Some(LineSourcePosition(name, 0)) if name.isFile =>
         case o => fail("not resolved " + o)
-=======
-        case Some(LineSourcePosition(name, 0)) if name.isFile =>
-        case o => fail(s"not resolved $o")
->>>>>>> ebcbaaff
       }
     }
 
     it("should resolve FqnSymbols for archive entries with a line number") {
       lookup(jarentry, Some(100)) match {
-<<<<<<< HEAD
-        case Some(SourcePosition(name, 100, _)) if name.isFile =>
+        case Some(LineSourcePosition(name, 100)) if name.isFile =>
         case o => fail("not resolved " + o)
-=======
-        case Some(LineSourcePosition(name, 100)) if name.isFile =>
-        case o => fail(s"not resolved $o")
->>>>>>> ebcbaaff
       }
     }
   }
