--- conflicted
+++ resolved
@@ -4,29 +4,4 @@
 
 scalaVersion := "2.9.3"
 
-<<<<<<< HEAD
-version := "0.1-SNAPSHOT"
-
-scalacOptions in Compile ++= Seq(
-  "-encoding", "UTF-8", "-unchecked" //, "-Xfatal-warnings"
-)
-
-javacOptions in (Compile, compile) ++= Seq (
-  "-source", "1.6", "-target", "1.6", "-Xlint:all", //"-Werror",
-  "-Xlint:-options", "-Xlint:-path", "-Xlint:-processing"
-)
-
-javacOptions in doc ++= Seq("-source", "1.6")
-
-maxErrors := 1
-
-scalariformSettings
-
-ScalastylePlugin.Settings
-
-licenses := Seq("BSD 3 Clause" -> url("http://opensource.org/licenses/BSD-3-Clause"))
-
-homepage := Some(url("http://github.com/ensime/ensime-server"))
-=======
-version := "0.1-SNAPSHOT"
->>>>>>> acadade8
+version := "0.1-SNAPSHOT"