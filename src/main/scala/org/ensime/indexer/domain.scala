package org.ensime.indexer

import org.objectweb.asm.Opcodes._
import collection.immutable.Queue

sealed trait Access
case object Public extends Access
case object Default extends Access
case object Protected extends Access
case object Private extends Access

object Access {
  def apply(code: Int): Access =
    if ((ACC_PUBLIC & code) > 0) Public
    else if ((ACC_PROTECTED & code) > 0) Protected
    else if ((ACC_PRIVATE & code) > 0) Private
    else Default
}

sealed trait FullyQualifiedName {
  def contains(o: FullyQualifiedName): Boolean
  def fqnString: String
}

case class PackageName(path: List[String]) extends FullyQualifiedName {
  def contains(o: FullyQualifiedName) = o match {
    case PackageName(pn) => pn.startsWith(path)
    case ClassName(p, _) => contains(p)
    case MemberName(c, _) => contains(c)
  }
  def fqnString = path.mkString(".")
  def parent = PackageName(path.init)
}

case class ClassName(pack: PackageName, name: String) extends FullyQualifiedName with DescriptorType {
  def contains(o: FullyQualifiedName) = o match {
    case ClassName(op, on) if pack == op & on.startsWith(name) =>
      (on == name) || on.startsWith(name + "$")
    case MemberName(cn, _) => contains(cn)
    case _ => false
  }
  def fqnString = if (pack.path.isEmpty) name else pack.fqnString + "." + name
  def internalString =
    "L" + (if (pack.path.isEmpty) name else pack.path.mkString("/") + "/" + name) + ";"
}

object ClassName {
  private val Root = PackageName(Nil)
  // we consider Primitives to be ClassNames
  private def Primitive(name: String, desc: String): ClassName = new ClassName(Root, name) {
    override def fqnString = name
    override def internalString = desc
  }

  val PrimitiveBoolean = Primitive("boolean", "Z")
  val PrimitiveByte = Primitive("byte", "B")
  val PrimitiveChar = Primitive("char", "C")
  val PrimitiveShort = Primitive("short", "S")
  val PrimitiveInt = Primitive("int", "I")
  val PrimitiveLong = Primitive("long", "J")
  val PrimitiveFloat = Primitive("float", "F")
  val PrimitiveDouble = Primitive("double", "D")
  val PrimitiveVoid = Primitive("void", "V")

  // must be a single type descriptor
  // strips array reification
  def fromDescriptor(desc: String): ClassName =
<<<<<<< HEAD
    DescriptorParser.parseType(desc).
      getOrThrow(desc + " is not a descriptor") match {
        case c: ClassName => c
        case a: ArrayDescriptor => a.reifier
      }
=======
    DescriptorParser.parseType(desc) match {
      case c: ClassName => c
      case a: ArrayDescriptor => a.reifier
    }
>>>>>>> 99a414a5

  // internal name is effectively the FQN with / instead of dots
  def fromInternal(internal: String): ClassName = {
    val parts = internal.split("/")
    val (before, after) = parts.splitAt(parts.length - 1)
    ClassName(PackageName(before.toList), after(0))
  }
}

case class MemberName(
    owner: ClassName,
    name: String) extends FullyQualifiedName {
  def contains(o: FullyQualifiedName) = this == o
  def fqnString = owner.fqnString + "." + name
}

sealed trait DescriptorType {
  def internalString: String
}

case class ArrayDescriptor(fqn: DescriptorType) extends DescriptorType {
  def reifier: ClassName = fqn match {
    case c: ClassName => c
    case a: ArrayDescriptor => a.reifier
  }
  def internalString = "[" + fqn.internalString
}
case class Descriptor(params: List[DescriptorType], ret: DescriptorType) {
  def descriptorString =
    "(" + params.map(_.internalString).mkString("") + ")" + ret.internalString
}

// TODO: replace generics Strings with domain objects
case class RawClassfile(
  name: ClassName,
  generics: Option[String],
  superClass: Option[ClassName],
  interfaces: List[ClassName],
  access: Access,
  deprecated: Boolean,
  fields: Queue[RawField],
  methods: Queue[RawMethod],
  source: RawSource)

case class RawSource(
  filename: Option[String],
  line: Option[Int])

case class RawField(
  name: MemberName,
  clazz: ClassName,
  generics: Option[String],
  access: Access)

case class RawMethod(
  name: MemberName,
  access: Access,
  descriptor: Descriptor,
  generics: Option[String],
  line: Option[Int])<|MERGE_RESOLUTION|>--- conflicted
+++ resolved
@@ -65,18 +65,10 @@
   // must be a single type descriptor
   // strips array reification
   def fromDescriptor(desc: String): ClassName =
-<<<<<<< HEAD
-    DescriptorParser.parseType(desc).
-      getOrThrow(desc + " is not a descriptor") match {
-        case c: ClassName => c
-        case a: ArrayDescriptor => a.reifier
-      }
-=======
     DescriptorParser.parseType(desc) match {
       case c: ClassName => c
       case a: ArrayDescriptor => a.reifier
     }
->>>>>>> 99a414a5
 
   // internal name is effectively the FQN with / instead of dots
   def fromInternal(internal: String): ClassName = {
