package org.ensime.server

import org.ensime.model.{ SymbolDesignation, SymbolDesignations }
import org.slf4j.LoggerFactory
import scala.collection.mutable.ListBuffer
import scala.reflect.io.AbstractFile
import scala.reflect.internal.util.RangePosition
import scala.tools.nsc.symtab.Flags._
import scala.tools.refactoring.common.PimpedTrees
import scala.tools.refactoring.common.CompilerAccess

class SemanticHighlighting(val global: RichPresentationCompiler) extends CompilerAccess with PimpedTrees {

  import global._

  class SymDesigsTraverser(p: RangePosition, tpeSet: Set[scala.Symbol]) extends Traverser {

    val log = LoggerFactory.getLogger(getClass)
    val syms = ListBuffer[SymbolDesignation]()

    override def traverse(t: Tree): Unit = {

      val treeP = t.pos

      def addAt(start: Int, end: Int, designation: scala.Symbol): Boolean = {
        if (tpeSet.contains(designation)) {
          syms += SymbolDesignation(start, end, designation)
        }
        true
      }

      def add(designation: scala.Symbol): Boolean = {
        val pos = t.namePosition()
        addAt(pos.start, pos.end, designation)
      }

      def qualifySymbol(sym: Symbol): Boolean = {
        if (sym == NoSymbol) {
          false
        } else if (sym.isCaseApplyOrUnapply) {
          val owner = sym.owner
          val start = treeP.start
          val end = start + owner.name.length
          addAt(start, end, 'object)
        } else if (sym.isConstructor) {
          addAt(treeP.start, treeP.end, 'constructor)
        } else if (sym.isTypeParameterOrSkolem) {
          add('typeParam)
        } else if (sym.hasFlag(PARAM)) {
          add('param)
        } else if (sym.hasFlag(ACCESSOR)) {
          val under = sym.accessed
          if (under.isVariable) {
            add('varField)
          } else if (under.isValue) {
            add('valField)
          } else {
            false
          }
        } else if (sym.isMethod) {
          if (sym.nameString == "apply" || sym.nameString == "update") { true }
          else if (sym.name.isOperatorName) {
            add('operator)
          } else {
            add('functionCall)
          }
        } else if (sym.isVariable && sym.isLocalToBlock) {
          add('var)
        } else if (sym.isValue && sym.isLocalToBlock) {
          add('val)
        } else if (sym.hasPackageFlag) {
          add('package)
        } else if (sym.isTrait) {
          add('trait)
        } else if (sym.isClass) {
          add('class)
        } else if (sym.isModule) {
          add('object)
        } else {
          false
        }
      }

      if (!treeP.isTransparent && p.overlaps(treeP)) {
        try {
          val sym = t.symbol
          t match {
            case Import(expr, selectors) =>
              for (impSel <- selectors) {
                val start = impSel.namePos
                val end = start + impSel.name.decode.length()
                addAt(start, end, 'importedName)
              }
            case Ident(_) =>
              qualifySymbol(sym)
            case Select(_, _) =>
              qualifySymbol(sym)

            case ValDef(mods, name, tpt, rhs) =>
              if (sym != NoSymbol) {
                val isField = sym.owner.isType || sym.owner.isModule

                if (mods.hasFlag(PARAM)) {
                  add('param)
<<<<<<< HEAD
                } else if (sym.isMethod) {
                  add('functionCall)
                } else if (sym.isPackage) {
                  add('package)
                } else if (sym.isTrait) {
                  add('trait)
                } else if (sym.isClass) {
                  add('class)
                } else if (sym.isModule) {
                  add('object)
                } else if (sym.isVariable && sym.isLocal) {
                  add('var)
                } else if (sym.isValue && sym.isLocal) {
=======
                } else if (mods.hasFlag(MUTABLE) && !isField) {
                  add('var)
                } else if (!isField) {
>>>>>>> ce335ecc
                  add('val)
                } else if (mods.hasFlag(MUTABLE) && isField) {
                  add('varField)
                } else if (isField) {
                  add('valField)
                }
              }
<<<<<<< HEAD
            case Select(qual, selector: Name) =>
              val sym = t.symbol
              val len = selector.decode.length()
              val end = treeP.end
              val start = end - len

              if (sym.isCaseApplyOrUnapply) {
                val owner = sym.owner
                val start = treeP.start
                val end = start + owner.name.length
                addAt(start, end, 'object)
              } else if (sym.hasFlag(ACCESSOR)) {
                val under = sym.accessed
                if (under.isVariable) {
                  addAt(start, end, 'varField)
                } else if (under.isValue) {
                  addAt(start, end, 'valField)
                }
              } else if (sym.isConstructor) {
                val start = treeP.start
                val end = treeP.end
                addAt(start, end, 'constructor)
              } else if (sym.isMethod) {
                if (sym.nameString == "apply" || sym.nameString == "update") {}
                else if (selector.isOperatorName) {
                  addAt(start, end, 'operator)
                } else {
                  addAt(start, end, 'functionCall)
                }
              } else if (sym.isPackage) {
                addAt(start, end, 'package)
              } else if (sym.isTrait) {
                addAt(start, end, 'trait)
              } else if (sym.isClass) {
                addAt(start, end, 'class)
              } else if (sym.isModule) {
                addAt(start, end, 'object)
              } else {
                addAt(start, end, 'functionCall)
              }
=======
>>>>>>> ce335ecc

            case TypeDef(mods, name, params, rhs) =>
              if (sym != NoSymbol) {
                if (mods.hasFlag(PARAM)) {
                  add('typeParam)
                }
              }

            case TypeTree() =>
              if (!qualifySymbol(sym)) {
                if (t.tpe != null) {
                  // TODO:
                  // This case occurs when
                  // pattern matching on
                  // case classes.
                  // As in:
                  // case MyClass(a:Int,b:Int)
                  //
                  // Works, but this is *way* under-constrained.
                  val start = treeP.start
                  val end = treeP.end
                  addAt(start, end, 'object)
                }
              }
            case _ =>
          }
        } catch {
          case e: Throwable =>
            log.error("Error in AST traverse:", e)
        }
        super.traverse(t)
      }
    }
  }

  def symbolDesignationsInRegion(
    p: RangePosition,
    tpes: List[scala.Symbol]): SymbolDesignations = {
    val tpeSet = Set.empty[scala.Symbol] ++ tpes
    val typed: Response[global.Tree] = new Response[global.Tree]
    global.askLoadedTyped(p.source, keepLoaded = true, typed)
    typed.get.left.toOption match {
      case Some(tree) =>
        val traverser = new SymDesigsTraverser(p, tpeSet)
        traverser.traverse(tree)
        SymbolDesignations(p.source.file.path, traverser.syms.toList)
      case None => SymbolDesignations("", List.empty)
    }
  }

  def compilationUnitOfFile(f: AbstractFile): Option[CompilationUnit] = global.unitOfFile.get(f)

}<|MERGE_RESOLUTION|>--- conflicted
+++ resolved
@@ -102,25 +102,9 @@
 
                 if (mods.hasFlag(PARAM)) {
                   add('param)
-<<<<<<< HEAD
-                } else if (sym.isMethod) {
-                  add('functionCall)
-                } else if (sym.isPackage) {
-                  add('package)
-                } else if (sym.isTrait) {
-                  add('trait)
-                } else if (sym.isClass) {
-                  add('class)
-                } else if (sym.isModule) {
-                  add('object)
-                } else if (sym.isVariable && sym.isLocal) {
-                  add('var)
-                } else if (sym.isValue && sym.isLocal) {
-=======
                 } else if (mods.hasFlag(MUTABLE) && !isField) {
                   add('var)
                 } else if (!isField) {
->>>>>>> ce335ecc
                   add('val)
                 } else if (mods.hasFlag(MUTABLE) && isField) {
                   add('varField)
@@ -128,49 +112,6 @@
                   add('valField)
                 }
               }
-<<<<<<< HEAD
-            case Select(qual, selector: Name) =>
-              val sym = t.symbol
-              val len = selector.decode.length()
-              val end = treeP.end
-              val start = end - len
-
-              if (sym.isCaseApplyOrUnapply) {
-                val owner = sym.owner
-                val start = treeP.start
-                val end = start + owner.name.length
-                addAt(start, end, 'object)
-              } else if (sym.hasFlag(ACCESSOR)) {
-                val under = sym.accessed
-                if (under.isVariable) {
-                  addAt(start, end, 'varField)
-                } else if (under.isValue) {
-                  addAt(start, end, 'valField)
-                }
-              } else if (sym.isConstructor) {
-                val start = treeP.start
-                val end = treeP.end
-                addAt(start, end, 'constructor)
-              } else if (sym.isMethod) {
-                if (sym.nameString == "apply" || sym.nameString == "update") {}
-                else if (selector.isOperatorName) {
-                  addAt(start, end, 'operator)
-                } else {
-                  addAt(start, end, 'functionCall)
-                }
-              } else if (sym.isPackage) {
-                addAt(start, end, 'package)
-              } else if (sym.isTrait) {
-                addAt(start, end, 'trait)
-              } else if (sym.isClass) {
-                addAt(start, end, 'class)
-              } else if (sym.isModule) {
-                addAt(start, end, 'object)
-              } else {
-                addAt(start, end, 'functionCall)
-              }
-=======
->>>>>>> ce335ecc
 
             case TypeDef(mods, name, params, rhs) =>
               if (sym != NoSymbol) {
