--- conflicted
+++ resolved
@@ -23,6 +23,45 @@
  *  ON ANY THEORY OF LIABILITY, WHETHER IN CONTRACT, STRICT LIABILITY, OR TORT
  *  (INCLUDING NEGLIGENCE OR OTHERWISE) ARISING IN ANY WAY OUT OF THE USE OF THIS
  *  SOFTWARE, EVEN IF ADVISED OF THE POSSIBILITY OF SUCH DAMAGE.
+ *
+ *
+ * Portions of this file are:
+ *
+ *  Copyright (c) 2002-2011 EPFL, Lausanne, unless otherwise specified.
+ *  All rights reserved.
+ *
+ *  This software was developed by the Programming Methods Laboratory of the
+ *  Swiss Federal Institute of Technology (EPFL), Lausanne, Switzerland.
+ *
+ *  Permission to use, copy, modify, and distribute this software in source
+ *  or binary form for any purpose with or without fee is hereby granted,
+ *  provided that the following conditions are met:
+ *
+ *     1. Redistributions of source code must retain the above copyright
+ *        notice, this list of conditions and the following disclaimer.
+ *
+ *     2. Redistributions in binary form must reproduce the above copyright
+ *        notice, this list of conditions and the following disclaimer in the
+ *        documentation and/or other materials provided with the distribution.
+ *
+ *     3. Neither the name of the EPFL nor the names of its contributors
+ *        may be used to endorse or promote products derived from this
+ *        software without specific prior written permission.
+ *
+ *
+ *  THIS SOFTWARE IS PROVIDED BY THE REGENTS AND CONTRIBUTORS ``AS IS'' AND
+ *  ANY EXPRESS OR IMPLIED WARRANTIES, INCLUDING, BUT NOT LIMITED TO, THE
+ *  IMPLIED WARRANTIES OF MERCHANTABILITY AND FITNESS FOR A PARTICULAR PURPOSE
+ *  ARE DISCLAIMED. IN NO EVENT SHALL THE REGENTS OR CONTRIBUTORS BE LIABLE
+ *  FOR ANY DIRECT, INDIRECT, INCIDENTAL, SPECIAL, EXEMPLARY, OR CONSEQUENTIAL
+ *  DAMAGES (INCLUDING, BUT NOT LIMITED TO, PROCUREMENT OF SUBSTITUTE GOODS OR
+ *  SERVICES; LOSS OF USE, DATA, OR PROFITS; OR BUSINESS INTERRUPTION) HOWEVER
+ *  CAUSED AND ON ANY THEORY OF LIABILITY, WHETHER IN CONTRACT, STRICT
+ *  LIABILITY, OR TORT (INCLUDING NEGLIGENCE OR OTHERWISE) ARISING IN ANY WAY
+ *  OUT OF THE USE OF THIS SOFTWARE, EVEN IF ADVISED OF THE POSSIBILITY OF
+ *  SUCH DAMAGE.
+ *
+ *
  */
 
 package org.ensime.server
@@ -335,7 +374,6 @@
       case sym: Symbol => Some(sym.tpe)
       case _ => None
     }
-<<<<<<< HEAD
     try {
       if (name.endsWith("$")) {
         maybeType(definitions.getModule(newTermName(name.substring(0, name.length - 1))))
@@ -344,43 +382,6 @@
       }
     } catch {
       case e: Throwable => None
-=======
-
-    protected def symbolAt(p: Position): Option[Symbol] = {
-      p.source.file
-      val tree = wrapTypedTreeAt(p)
-      // thanks a lot to ScalaIDE guys!
-      // this code is essentially a reproduction of ScalaDeclarationHyperlinkComputer.scala
-      val wannabes =
-        tree match {
-          case Import(expr, sels) =>
-            if (expr.pos.includes(p)) {
-              @annotation.tailrec
-              def locate(p: Position, inExpr: Tree): Symbol = inExpr match {
-                case Select(qualifier, name) =>
-                  if (qualifier.pos.includes(p)) locate(p, qualifier)
-                  else inExpr.symbol
-                case tree => tree.symbol
-              }
-              List(locate(p, expr))
-            } else {
-              sels.filter(_.namePos < p.point).sortBy(_.namePos).lastOption map { sel =>
-                val tpe = stabilizedType(expr)
-                List(tpe.member(sel.name), tpe.member(sel.name.toTypeName))
-              } getOrElse Nil
-            }
-          case Annotated(atp, _) =>
-            List(atp.symbol)
-          case st: SymTree =>
-            List(tree.symbol)
-          case _ =>
-            // `showRaw` was introduced in 2.10, so I commented it out to be compatible with 2.9
-            // println(showRaw(tree, printIds = true, printKinds = true, printTypes = true))
-            println("[warning] symbolAt for " + tree.getClass + ": " + tree)
-            Nil
-        }
-      wannabes.filter(_.exists).headOption
->>>>>>> 993bc5c6
     }
   }
 
@@ -397,11 +398,37 @@
 
   protected def symbolAt(p: Position): Option[Symbol] = {
     val tree = wrapTypedTreeAt(p)
-    if (tree.symbol != null) {
-      Some(tree.symbol)
-    } else {
-      None
-    }
+    // This code taken mostly verbatim from Scala IDE sources. Licensed
+    // under SCALA LICENSE.
+    val wannabes =
+      tree match {
+        case Import(expr, sels) =>
+          if (expr.pos.includes(p)) {
+            @annotation.tailrec
+            def locate(p: Position, inExpr: Tree): Symbol = inExpr match {
+              case Select(qualifier, name) =>
+                if (qualifier.pos.includes(p)) locate(p, qualifier)
+                else inExpr.symbol
+              case tree => tree.symbol
+            }
+            List(locate(p, expr))
+          } else {
+            sels.filter(_.namePos < p.point).sortBy(_.namePos).lastOption map { sel =>
+              val tpe = stabilizedType(expr)
+              List(tpe.member(sel.name), tpe.member(sel.name.toTypeName))
+            } getOrElse Nil
+          }
+        case Annotated(atp, _) =>
+          List(atp.symbol)
+        case st: SymTree =>
+          List(tree.symbol)
+        case _ =>
+          // `showRaw` was introduced in 2.10, so I commented it out to be compatible with 2.9
+          // println(showRaw(tree, printIds = true, printKinds = true, printTypes = true))
+          println("[warning] symbolAt for " + tree.getClass + ": " + tree)
+          Nil
+      }
+    wannabes.filter(_.exists).headOption
   }
 
   protected def linkPos(sym: Symbol, source: SourceFile): Position = {
