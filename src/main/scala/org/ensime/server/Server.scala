package org.ensime.server

import java.io._
import java.net.{ ServerSocket, Socket, InetAddress }
import akka.actor.{ ActorRef, Actor, Props, ActorSystem }
import org.ensime.protocol._
import org.ensime.util.WireFormat
import org.ensime.config.Environment
import org.slf4j._
import scala.Console
import scala.util.Properties._
import org.slf4j.bridge.SLF4JBridgeHandler

/**
 * For when your upstream dependencies can't be trusted with
 * stdout and stderr.
 */
object ConsoleOutputWorkaround {
  def redirectScalaConsole(): Unit = {
    // workaround SI-8717
    Console.setOut(OutLog)
    Console.setErr(ErrLog)
  }

  private val blacklist = Set("sun.", "java.", "scala.Console", "scala.Predef")
  private abstract class StreamToLog extends OutputStream {
    val buffer = new StringBuilder

    override def write(b: Int): Unit = try {
      val c = b.toChar
      if (c == '\n') {
        val message = buffer.toString()
        buffer.clear()

        // reasonably expensive, but not as bad as printing to the
        // screen (which is very slow and blocking)
        val breadcrumbs = Thread.currentThread.getStackTrace.
          toList.drop(2).map(_.getClassName).filterNot {
            c => blacklist.exists(c.startsWith)
          }
        val logName = breadcrumbs.headOption.getOrElse("UNKNOWN SOURCE")
        val log = LoggerFactory.getLogger(logName)

        doLog(log, message)
      } else buffer.append(c)
    } catch {
      case t: Throwable => // bad logging shouldn't kill the app
    }

    protected def doLog(log: Logger, message: String): Unit
  }

  private object ErrLog extends StreamToLog {
    def doLog(log: Logger, m: String) = log.warn(m)
  }

  private object OutLog extends StreamToLog {
    def doLog(log: Logger, m: String) = log.info(m)
  }
}

object Server {
  SLF4JBridgeHandler.removeHandlersForRootLogger()
  SLF4JBridgeHandler.install()
  ConsoleOutputWorkaround.redirectScalaConsole()

  val log = LoggerFactory.getLogger(classOf[Server])

  def main(args: Array[String]): Unit = {
    def setFallbackProp(name: String, fallback: String): Unit = {
      // this is nasty, use typesafe Config instead
      setProp(name, propOrElse(name, fallback))
    }
    setFallbackProp("ensime.cachedir", propOrNull("user.dir") + "/" + ".ensime_cache")
    setFallbackProp("actors.corePoolSize", "10")
    setFallbackProp("actors.maxPoolSize", "100")

    val (cacheDir, host, requestedPort) = if (args.length > 0) {
      // legacy interface
      log.warn("WARNING: org.ensime.server.Server now takes properties instead of arguments")
      args match {
        case Array(a, b, c) => (
          new File(new File(a).getParentFile, ".ensime_cache"), b, c.toInt)
        case Array(portfile) => (
          new File(new File(portfile).getParentFile, ".ensime_cache"), "127.0.0.1", 0)
        case _ =>
          throw new IllegalArgumentException("org.ensime.server.Server invoked incorrectly")
      }
    } else (
      new File(propOrNull("ensime.cachedir")),
      propOrElse("ensime.hostname", "127.0.0.1"),
      propOrElse("ensime.requestport", "0").toInt
    )

    val server = new Server(cacheDir, host, requestedPort)
    server.startSocketListener()
  }
}

class Server(cacheDir: File, host: String, requestedPort: Int) {

  import Server.log

  require(!cacheDir.exists || cacheDir.isDirectory, cacheDir + " is not a valid cache directory")
  cacheDir.mkdirs()

  val actorSystem = ActorSystem.create()
  // TODO move this to only be started when we want to receive
  val listener = new ServerSocket(requestedPort, 0, InetAddress.getByName(host))
  val actualPort = listener.getLocalPort

  log.info("ENSIME Server on " + host + ":" + actualPort)
  log.info("cacheDir=" + cacheDir)
  log.info(Environment.info)

  writePort(cacheDir, actualPort)

  val protocol = new SwankProtocol
  val project = new Project(protocol, actorSystem)

  def startSocketListener(): Unit = {
    try {
      while (true) {
        try {
          val socket = listener.accept()
<<<<<<< HEAD
          logger.info("Got connection, creating handler...")
          val handler = actorSystem.actorOf(Props(new SocketHandler(socket, protocol, project)))
=======
          log.info("Got connection, creating handler...")
          val handler = actorSystem.actorOf(Props(classOf[SocketHandler], socket, protocol, project))
>>>>>>> 38c49b32
        } catch {
          case e: IOException =>
            log.error("ENSIME Server: ", e)
        }
      }
    } finally {
      listener.close()
    }
  }

  def shutdown() {
    log.info("Shutting down server")
    listener.close()
    actorSystem.shutdown()
  }
  private def writePort(cacheDir: File, port: Int): Unit = {
    val portfile = new File(cacheDir, "port")
    println("")
    if (!portfile.exists()) {
      log.info("CREATING " + portfile)
      portfile.createNewFile()
    } else if (portfile.length > 0)
      // LEGACY: older clients create an empty file
      throw new IOException(
        "An ENSIME server might be open already for this project. " +
          "If you are sure this is not the case, please delete " +
          portfile.getAbsolutePath + " and try again"
      )

    portfile.deleteOnExit()
    val out = new PrintWriter(portfile)
    try out.println(port)
    finally out.close()
  }
}

case object SocketClosed

class SocketReader(socket: Socket, protocol: Protocol, handler: ActorRef) extends Thread {
  val in = new BufferedInputStream(socket.getInputStream)

  override def run() {
    try {
      while (true) {
        val msg: WireFormat = protocol.readMessage(in)
        handler ! IncomingMessageEvent(msg)
      }
    } catch {
      case e: IOException =>
        System.err.println("Error in socket reader: " + e)
        if (System.getProperty("ensime.explode.on.disconnect") != null) {
          println("Tick-tock, tick-tock, tick-tock... boom!")
          System.out.flush()
          System.exit(-1)
        } else {
          handler ! SocketClosed
        }
    }
  }
}

class SocketHandler(socket: Socket, protocol: Protocol, project: Project) extends Actor {
  protocol.setOutputActor(self)

  val reader = new SocketReader(socket, protocol, self)
  val out = new BufferedOutputStream(socket.getOutputStream)

  def write(value: WireFormat) {
    try {
      protocol.writeMessage(value, out)
    } catch {
      case e: IOException =>
        System.err.println("Write to client failed: " + e)
        context.stop(self)
    }
  }

  override def preStart() {
    reader.start()
  }

  override def receive = {
    case IncomingMessageEvent(value: WireFormat) =>
      project ! IncomingMessageEvent(value)
    case OutgoingMessageEvent(value: WireFormat) =>
      write(value)
    case SocketClosed =>
      System.err.println("Socket closed, stopping self")
      context.stop(self)
  }
}<|MERGE_RESOLUTION|>--- conflicted
+++ resolved
@@ -123,13 +123,8 @@
       while (true) {
         try {
           val socket = listener.accept()
-<<<<<<< HEAD
-          logger.info("Got connection, creating handler...")
+          log.info("Got connection, creating handler...")
           val handler = actorSystem.actorOf(Props(new SocketHandler(socket, protocol, project)))
-=======
-          log.info("Got connection, creating handler...")
-          val handler = actorSystem.actorOf(Props(classOf[SocketHandler], socket, protocol, project))
->>>>>>> 38c49b32
         } catch {
           case e: IOException =>
             log.error("ENSIME Server: ", e)
