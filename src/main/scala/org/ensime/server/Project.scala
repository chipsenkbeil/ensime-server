--- conflicted
+++ resolved
@@ -10,7 +10,8 @@
 import org.ensime.util._
 import org.slf4j.LoggerFactory
 import scala.collection.mutable
-import scala.concurrent.duration._
+import akka.util.Deadline
+import akka.util.duration._
 
 case class RPCResultEvent(value: WireFormat, callId: Int)
 case class RPCErrorEvent(code: Int, detail: String, callId: Int)
@@ -109,20 +110,6 @@
   }
 
   class ProjectActor extends Actor {
-<<<<<<< HEAD
-    case object TickEvent
-    private var tick: Cancellable = _
-
-    override def preStart(): Unit = {
-      import scala.concurrent.backport.duration._
-      tick = context.system.scheduler.schedule(
-        initialDelay = 2 seconds,
-        frequency = 2 seconds,
-        receiver = self,
-        message = TickEvent
-      )
-    }
-=======
     case object Retypecheck
 
     val typecheckDelay = 1000 millis
@@ -130,7 +117,6 @@
     private var tick: Option[Cancellable] = None
 
     private var earliestRetypecheck = Deadline.now
->>>>>>> ebcbaaff
 
     override def postStop(): Unit = {
       tick.foreach(_.cancel())
@@ -154,23 +140,7 @@
         asyncs ::= e
     }
 
-<<<<<<< HEAD
     private def connected: Receive = {
-      case TickEvent =>
-        reTypecheckNeededAt.foreach(t =>
-          /*
-           Do not do this if we're in "reload all files" mode
-           - reloadallfiles sets flag
-           - unloadallfiles unsets the flag
-           */
-          if (System.currentTimeMillis() >= t) {
-            log.warn("Re-typecheck needed")
-            reTypecheckNeededAt = None
-            analyzer.foreach(_ ! ReloadExistingFilesEvent)
-          }
-        )
-=======
-    private val connected: Receive = {
       case Retypecheck =>
         log.warn("Re-typecheck needed")
         analyzer.foreach(_ ! ReloadExistingFilesEvent)
@@ -180,7 +150,6 @@
         val timeToTypecheck = earliestRetypecheck.timeLeft max typecheckDelay
         tick = Some(context.system.scheduler.scheduleOnce(timeToTypecheck, self, Retypecheck))
 
->>>>>>> ebcbaaff
       case IncomingMessageEvent(msg: WireFormat) =>
         protocol.handleIncomingMessage(msg)
       case AddUndo(sum, changes) =>
