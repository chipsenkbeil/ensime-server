--- conflicted
+++ resolved
@@ -265,17 +265,12 @@
       // val name = genASM.jsymbol(sym).fullName
       val name = sym.fullName
       val hit = search.findUnique(name)
-<<<<<<< HEAD
       logger.debug("search: " + name + " = " + hit)
-      hit.flatMap(SourcePosition.fromFqnSymbol(_)(config))
-=======
-      logger.debug(s"search: $name = $hit")
       if (needPos eq PosNeededYes) {
         hit.flatMap(LineSourcePosition.fromFqnSymbol(_)(config))
       } else {
         if (hit.isEmpty) None else Some(EmptySourcePosition())
       }
->>>>>>> ebcbaaff
     }
 
   // When inspecting a type, transform a raw list of TypeMembers to a sorted
