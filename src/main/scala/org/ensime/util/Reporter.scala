package org.ensime.util

import org.slf4j.LoggerFactory

import scala.tools.nsc.reporters.Reporter
import scala.reflect.internal.util.Position

trait ReportHandler {
  def messageUser(str: String)
  def clearAllScalaNotes()
  def clearAllJavaNotes()
  def reportScalaNotes(notes: List[Note])
  def reportJavaNotes(notes: List[Note])
}

class PresentationReporter(handler: ReportHandler) extends Reporter {

  val log = LoggerFactory.getLogger(classOf[PresentationReporter])
  private var enabled = true
  def enable() { enabled = true }
  def disable() { enabled = false }

  override def reset() {
    super.reset()
    if (enabled) {
      handler.clearAllScalaNotes()
    }
  }

  override def info0(pos: Position, msg: String, severity: Severity, force: Boolean) {
    severity.count += 1
    try {
<<<<<<< HEAD
      if (enabled) {
        if (pos.isDefined) {
          val source = pos.source
          val f = source.file.absolute.path
          val note = new Note(
            f,
            formatMessage(msg),
            severity.id,
            pos.startOrPoint,
            pos.endOrPoint,
            pos.line,
            pos.column)
          handler.reportScalaNotes(List(note))
=======
      if (severity.id == 0) {
        log.info(msg)
      } else {
        if (enabled) {
          if (pos.isDefined) {
            val source = pos.source
            val f = source.file.absolute.path
            val note = new Note(
              f,
              formatMessage(msg),
              severity.id,
              pos.start,
              pos.end,
              pos.line,
              pos.column
            )
            handler.reportScalaNotes(List(note))
          }
>>>>>>> ce335ecc
        }
      }
    } catch {
      case ex: UnsupportedOperationException =>
        log.warn("Unsupported operation during reporting", ex)
    }
  }

  def formatMessage(msg: String): String = {
    augmentString(msg).map {
      case '\n' | '\r' => ' '
      case c => c
    }
  }

}
<|MERGE_RESOLUTION|>--- conflicted
+++ resolved
@@ -30,21 +30,6 @@
   override def info0(pos: Position, msg: String, severity: Severity, force: Boolean) {
     severity.count += 1
     try {
-<<<<<<< HEAD
-      if (enabled) {
-        if (pos.isDefined) {
-          val source = pos.source
-          val f = source.file.absolute.path
-          val note = new Note(
-            f,
-            formatMessage(msg),
-            severity.id,
-            pos.startOrPoint,
-            pos.endOrPoint,
-            pos.line,
-            pos.column)
-          handler.reportScalaNotes(List(note))
-=======
       if (severity.id == 0) {
         log.info(msg)
       } else {
@@ -63,7 +48,6 @@
             )
             handler.reportScalaNotes(List(note))
           }
->>>>>>> ce335ecc
         }
       }
     } catch {
